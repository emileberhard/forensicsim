--- conflicted
+++ resolved
@@ -24,14 +24,9 @@
 
 import io
 import json
-<<<<<<< HEAD
 from collections.abc import Iterator
 from pathlib import Path
 from typing import Any, Optional, Union
-=======
-import os
-from pathlib import Path
->>>>>>> 495792a6
 
 from chromedb import (
     ccl_blink_value_deserializer,
@@ -288,14 +283,6 @@
 
 def parse_json() -> Any:
     # read data from a file. This is only for testing purpose.
-<<<<<<< HEAD
     with Path("teams.json").open() as json_file:
         data = json.load(json_file)
-    return data
-=======
-    try:
-        with Path("teams.json").open() as json_file:
-            return json.load(json_file)
-    except OSError as e:
-        print(e)
->>>>>>> 495792a6
+    return data
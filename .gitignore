--- conflicted
+++ resolved
@@ -130,8 +130,4 @@
 venv/
 env/
 
-<<<<<<< HEAD
-testing/
-=======
-test/
->>>>>>> 495792a6
+test/